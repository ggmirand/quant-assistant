{
  "name": "qa-ui",
  "private": true,
  "version": "0.3.0",
  "type": "module",
  "scripts": { "dev": "vite", "build": "vite build" },
  "dependencies": {
    "react": "18.3.1",
    "react-dom": "18.3.1"
  },
<<<<<<< HEAD
  "devDependencies": { "vite": "5.3.4", "@vitejs/plugin-react": "4.3.1", "chart.js": "4.4.3",
"react-chartjs-2": "5.2.0"
=======
  "devDependencies": { "vite": "5.3.4", "@vitejs/plugin-react": "4.3.1"
>>>>>>> 10b2df8b
 }
}<|MERGE_RESOLUTION|>--- conflicted
+++ resolved
@@ -8,11 +8,8 @@
     "react": "18.3.1",
     "react-dom": "18.3.1"
   },
-<<<<<<< HEAD
+ui-charts-1
   "devDependencies": { "vite": "5.3.4", "@vitejs/plugin-react": "4.3.1", "chart.js": "4.4.3",
 "react-chartjs-2": "5.2.0"
-=======
-  "devDependencies": { "vite": "5.3.4", "@vitejs/plugin-react": "4.3.1"
->>>>>>> 10b2df8b
  }
 }